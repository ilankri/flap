open Position
open Error
open FopixAST

(** [error pos msg] reports runtime error messages. *)
let error positions msg =
  errorN "execution" positions msg

let error' msg = error [] msg

(** Every expression of fopi evaluates into a [value]. *)
type value =
  | VUnit
  | VInt       of Int32.t
  | VBool      of bool
  | VChar      of char
  | VString    of string
  | VAddress   of Memory.location
  | VFun       of function_identifier
  | VPrimitive of string * (value list -> value)

type 'a coercion = value -> 'a option
let value_as_int      = function VInt x -> Some x | _ -> None
let value_as_bool     = function VBool x -> Some x | _ -> None
let value_as_address  = function VAddress x -> Some x | _ -> None
let value_as_unit     = function VUnit -> Some () | _ -> None

type 'a wrapper = 'a -> value
let int_as_value x  = VInt x
let bool_as_value x = VBool x
let address_as_value x = VAddress x
let unit_as_value () = VUnit

let print_value m v =
  let max_depth = 5 in

  let rec print_value d v =
    if d >= max_depth then "..." else
      match v with
<<<<<<< HEAD
      | VInt x ->
        Int32.to_string x
      | VBool true ->
        "true"
      | VBool false ->
        "false"
      | VChar c ->
        "'" ^ Char.escaped c ^ "'"
      | VString s ->
        "\"" ^ String.escaped s ^ "\""
      | VUnit ->
        "()"
      | VAddress a ->
        print_block m d a
      | VFun _ ->
        "<fun>"
      | VPrimitive (s, _) ->
        Printf.sprintf "<primitive: %s>" s
=======
        | VInt x ->
          Int32.to_string x
        | VBool true ->
          "true"
        | VBool false ->
          "false"
        | VChar c ->
          "'" ^ Char.escaped c ^ "'"
        | VString s ->
          "\"" ^ String.escaped s ^ "\""
        | VUnit ->
          "()"
        | VAddress a ->
          print_block m d a
        | VFun _ ->
          "<fun>"
        | VPrimitive (s, _) ->
          Printf.sprintf "<primitive: %s>" s
>>>>>>> a94f6f2e
  and print_block m d a =
    let b = Memory.dereference m a in
    let vs = Array.to_list (Memory.array_of_block b) in
    "[ " ^ String.concat "; " (List.map (print_value d) vs) ^ " ]"
  in
  print_value 0 v

module Environment : sig
  type t
  val initial : t
  val bind    : t -> identifier -> value -> t
  exception UnboundIdentifier of identifier
  val lookup  : identifier -> t -> value
  val last    : t -> (identifier * value * t) option
  val print   : value Memory.t -> t -> string
end = struct
  type t = (identifier * value) list

  let initial = []

  let bind e x v = (x, v) :: e

  exception UnboundIdentifier of identifier

  let lookup x e =
    try
      List.assoc x e
    with Not_found ->
      raise (UnboundIdentifier x)

  let last = function
    | [] -> None
    | (x, v) :: e -> Some (x, v, e)

  let print_binding memory (Id x, v) =
    (* Identifiers starting with '_' are reserved for the compiler.
       Their values must not be observable by users. *)
    if x.[0] = '_' then
      ""
    else
      x ^ " = " ^ print_value memory v

  let print memory env =
    String.concat "\n" (
      List.(filter (fun s -> s <> "") (map (print_binding memory) env))
    )

end

type runtime = {
  memory : value Memory.t;
  environment : Environment.t;
  functions   : (function_identifier * (formals * expression)) list;
}

type observable = {
  new_environment : Environment.t;
}

let initial_runtime () =
  let bind_bool s b env = Environment.bind env (Id s) (VBool b) in
  {
    memory = Memory.create (640 * 1024);
    environment =
      Environment.initial
      |> bind_bool "true" true
      |> bind_bool "false" false;
    functions  = [];
  }

let rec evaluate runtime ast =
  let runtime = List.fold_left bind_function runtime ast in
  let runtime' = List.fold_left declaration runtime ast in
  (runtime', extract_observable runtime runtime')

and bind_function runtime = function
  | DefineValue _ ->
    runtime

  | DefineFunction (f, xs, e) ->
    { runtime with
      functions = (f, (xs, e)) :: runtime.functions
    }

  | ExternalFunction _ ->
    runtime (* FIXME: bind to internal primitives later. *)

and declaration runtime = function
  | DefineValue (i, e) ->
    let v = expression runtime e in
    { runtime with environment = Environment.bind runtime.environment i v }
  | DefineFunction _ ->
    runtime
  | ExternalFunction _ ->
    runtime

and arith_operator_of_symbol = function
  | "`+" -> Int32.add
  | "`-" -> Int32.sub
  | "`/" -> Int32.div
  | "`*" -> Int32.mul
  | _ -> assert false

and cmp_operator_of_symbol = function
  | "`<" -> ( < )
  | "`>" -> ( > )
  | "`<=" -> ( <= )
  | "`>=" -> ( >= )
  | "`=" -> ( = )
  | _ -> assert false

and boolean_operator_of_symbol = function
  | "`&&" -> ( && )
  | "`||" -> ( || )
  | _ -> assert false

and evaluation_of_binary_symbol environment = function
  | ("`+" | "`-" | "`*" | "`/") as s ->
    arith_binop environment (arith_operator_of_symbol s)
  | ("`<" | "`>" | "`<=" | "`>=" | "`=") as s ->
    arith_cmpop environment (cmp_operator_of_symbol s)
  | ("`||" | "`&&") as s ->
    boolean_binop environment (boolean_operator_of_symbol s)
  | _ -> assert false

and is_binary_primitive = function
  | "`+" | "`-" | "`*" | "`/" | "`<" | "`>" | "`<=" | "`>=" | "`="
  | "`&&" | "`||" -> true
  | _ -> false

and expression runtime = function
  | Literal l ->
    literal l

  | Variable x ->
    Environment.lookup x runtime.environment

  | While (cond, e) ->
    let rec loop () =
      match expression runtime cond with
      | VBool true ->
        ignore (expression runtime e);
        loop ()
      | VBool false ->
        ()
      | _ ->
        assert false (* By typing. *)
    in
    loop ();
    VUnit

  | Switch (e, bs, default) ->
    begin match value_as_int (expression runtime e) with
      | None -> error' "Switch on integers only."
      | Some i ->
        let i = Int32.to_int i in
        if i < Array.length bs then
          expression runtime bs.(i)
        else match default with
          | Some t -> expression runtime t
<<<<<<< HEAD
          | None -> error' "No default case in switch."
=======
          | None -> error [] "No default case in switch."
>>>>>>> a94f6f2e
    end

  | IfThenElse (c, t, f) ->
    begin match value_as_bool (expression runtime c) with
      | None -> error' "'If' should have a condition that return boolean"
      | Some b -> if b then expression runtime t else expression runtime f
    end

  | Define (x, ex, e) ->
    let v = expression runtime ex in
    let runtime = { runtime with
                    environment = Environment.bind runtime.environment x v
                  }
    in
    expression runtime e

  | FunCall (FunId "allocate_block", [size]) ->
    let l = expression runtime size in
    begin
      match l with
      | VInt i ->
        let addr = Memory.allocate runtime.memory i VUnit in
        VAddress addr
      | _ -> error' "'allocate_block' should have a size in type Literal(int)"
    end

  | FunCall (FunId "read_block", [location; index]) ->
    begin match value_as_address (expression runtime location) with
      | Some addr ->
        begin match value_as_int (expression runtime index) with
          | Some i -> Memory.read (Memory.dereference runtime.memory addr) i
          | None -> error' "A block index must be an integer."
        end
      | None -> error' "A block must be an address."
    end

  | FunCall (FunId "write_block", [location; index; e]) ->
    begin
      match (expression runtime location), (expression runtime index) with
      | VAddress addr, VInt i ->
        let e = expression runtime e in
        Memory.(write (dereference runtime.memory addr) i e);
        VUnit
      | _ ->
        error' "'write_block' should have 3 parameters as \
                (VAddress, VInt, expression)"
    end

  | FunCall (FunId s, [e1; e2]) when is_binary_primitive s ->
    evaluation_of_binary_symbol runtime s e1 e2

  | FunCall (FunId id as f, es) ->
    let formals, body =
      try List.assoc f runtime.functions with
      | Not_found -> error' ("Undefined function " ^ id ^ ".")
    in
    let bind_arg runtime formal e = {
      runtime with
      environment =
        Environment.bind runtime.environment formal (expression runtime e)
    } in
    let runtime =
      try List.fold_left2 bind_arg runtime formals es with
      | Invalid_argument _ ->
        error' ("Wrong number of arguments given to " ^ id ^ "." )
    in
    expression runtime body

and binop
  : type a b. a coercion -> b wrapper -> _ -> (a -> a -> b) -> _ -> _ -> value
  = fun coerce wrap runtime op l r ->
    let lv = expression runtime l
    and rv = expression runtime r in
    match coerce lv, coerce rv with
    | Some li, Some ri ->
      wrap (op li ri)
    | _, _ ->
      error' "Invalid binary operation."

and arith_binop env = binop value_as_int int_as_value env
and arith_cmpop env = binop value_as_int bool_as_value env
and boolean_binop env = binop value_as_bool bool_as_value env

and literal = function
  | LInt x -> VInt x
  | LString s -> VString s
  | LChar c -> VChar c
  | LFun f -> VFun f

and extract_observable runtime runtime' =
  let rec substract new_environment env env' =
    if env == env' then new_environment
    else
      match Environment.last env' with
      | None -> assert false (* Absurd. *)
      | Some (x, v, env') ->
        let new_environment = Environment.bind new_environment x v in
        substract new_environment env env'
  in
  {
    new_environment =
      substract Environment.initial runtime.environment runtime'.environment
  }

let print_observable runtime observation =
  Environment.print runtime.memory observation.new_environment<|MERGE_RESOLUTION|>--- conflicted
+++ resolved
@@ -37,26 +37,6 @@
   let rec print_value d v =
     if d >= max_depth then "..." else
       match v with
-<<<<<<< HEAD
-      | VInt x ->
-        Int32.to_string x
-      | VBool true ->
-        "true"
-      | VBool false ->
-        "false"
-      | VChar c ->
-        "'" ^ Char.escaped c ^ "'"
-      | VString s ->
-        "\"" ^ String.escaped s ^ "\""
-      | VUnit ->
-        "()"
-      | VAddress a ->
-        print_block m d a
-      | VFun _ ->
-        "<fun>"
-      | VPrimitive (s, _) ->
-        Printf.sprintf "<primitive: %s>" s
-=======
         | VInt x ->
           Int32.to_string x
         | VBool true ->
@@ -75,7 +55,6 @@
           "<fun>"
         | VPrimitive (s, _) ->
           Printf.sprintf "<primitive: %s>" s
->>>>>>> a94f6f2e
   and print_block m d a =
     let b = Memory.dereference m a in
     let vs = Array.to_list (Memory.array_of_block b) in
@@ -236,11 +215,7 @@
           expression runtime bs.(i)
         else match default with
           | Some t -> expression runtime t
-<<<<<<< HEAD
           | None -> error' "No default case in switch."
-=======
-          | None -> error [] "No default case in switch."
->>>>>>> a94f6f2e
     end
 
   | IfThenElse (c, t, f) ->
