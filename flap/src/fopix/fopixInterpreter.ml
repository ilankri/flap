--- conflicted
+++ resolved
@@ -123,24 +123,14 @@
 
 let initial_runtime () =
   let bind_bool s b env = Environment.bind env (Id s) (VBool b) in
-<<<<<<< HEAD
-  let bind_nothing env = Environment.bind env (Id "nothing") VUnit in
-=======
   let bind_unit s env = Environment.bind env (Id s) VUnit in
->>>>>>> 2d2cc941
   {
     memory = Memory.create (640 * 1024);
     environment =
       Environment.initial
-<<<<<<< HEAD
-      |> bind_nothing
-      |> bind_bool "true" true
-      |> bind_bool "false" false;
-=======
       |> bind_bool "true"  true
       |> bind_bool "false" false
       |> bind_unit "nothing";
->>>>>>> 2d2cc941
     functions  = [];
   }
 
@@ -195,7 +185,6 @@
     arith_binop environment (arith_operator_of_symbol s)
   | ("`<" | "`>" | "`<=" | "`>=" | "`=") as s ->
     arith_cmpop environment (cmp_operator_of_symbol s)
-<<<<<<< HEAD
   | ("`||" | "`&&") as s ->
     fun e1 e2 ->
       let v1 = expression environment e1 in
@@ -206,8 +195,6 @@
           if s = "`&&" then expression environment e2 else v1
         | _ -> assert false
       end
-=======
->>>>>>> 2d2cc941
   | _ -> assert false
 
 and is_binary_primitive = function
