--- conflicted
+++ resolved
@@ -273,37 +273,36 @@
 
       | S.Jump (S.Label l) -> [T.J (T.Label l)]
 
-<<<<<<< HEAD
-      | S.ConditionalJump (c, [rv1; rv2], l1, l2) ->
-        let label (S.Label l) = T.Label l in
-        load_rvalue stacksize env rv1 tmp1 (fun r ->
-            load_rvalue stacksize env rv2 tmp2 (fun s -> [
-                  mk_instr (S.Bool c) r r s;
-                  T.Beqz (r, label l2);
-                  T.J (label l1)
-                ]
+      (* | S.ConditionalJump (c, [rv1; rv2], l1, l2) -> *)
+      (*   let label (S.Label l) = T.Label l in *)
+      (*   load_rvalue stacksize env rv1 tmp1 (fun r -> *)
+      (*       load_rvalue stacksize env rv2 tmp2 (fun s -> [ *)
+      (*             mk_instr (S.Bool c) r r s; *)
+      (*             T.Beqz (r, label l2); *)
+      (*             T.J (label l1) *)
+      (*           ] *)
+      (*         ) *)
+      (*     ) *)
+
+      | S.ConditionalJump (c, rvl, l1, l2) ->
+        let extract_op c r1 r2 l1 l2 = match c with
+          | S.GT -> [T.Bgt (r1,r2,l1); T.J l2]
+          | S.LT -> [T.Bgt (r1,r2,l2); T.J l1]
+          | S.GTE -> [T.Bge (r1,r2,l1); T.J l2]
+          | S.LTE -> [T.Bge (r1,r2,l2); T.J l1]
+          | S.EQ -> [T.Seq (r1,r1,r2); T.Beqz (r1,l2); T.J l1]
+        in
+        begin match rvl with
+          | [r1; r2] ->
+            load_rvalue stacksize env r1 tmp1 (fun r1 ->
+                load_rvalue stacksize env r2 tmp2 (fun r2 ->
+                    let label (S.Label l) = T.Label l in
+                    extract_op c tmp1 tmp2 (label l1) (label l2)
+                  )
               )
-          )
-
-=======
-      | S.ConditionalJump (c, rvl, l1, l2) -> 
-        let extract_op c r1 r2 l1 l2 = match c with
-        | S.GT -> [T.Bgt (r1,r2,l1); T.J l2]
-        | S.LT -> [T.Bgt (r1,r2,l2); T.J l1]
-        | S.GTE -> [T.Bge (r1,r2,l1); T.J l2]
-        | S.LTE -> [T.Bge (r1,r2,l2); T.J l1]
-        | S.EQ -> [T.Seq (r1,r1,r2); T.Beqz (r1,l1); T.J l2]
-        in 
-        begin match rvl with
-        | [r1; r2] -> 
-          load_rvalue stacksize env r1 tmp1 (fun r1 ->
-          load_rvalue stacksize env r2 tmp2 (fun r2 ->
-          let label (S.Label l) = T.Label l in
-          extract_op c tmp1 tmp2 (label l1) (label l2) )
-        )
-        | _ -> assert false
+          | _ -> assert false
         end
->>>>>>> 9b12e685
+
       | S.Switch (_, _, _) -> failwith "TODO"
 
       | S.Comment s -> [T.Comment s]
