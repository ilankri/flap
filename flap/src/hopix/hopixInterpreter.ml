--- conflicted
+++ resolved
@@ -73,12 +73,7 @@
     let r = Memory.read block in
     let n = Memory.size block in
     "[ " ^ String.concat ", " (
-<<<<<<< HEAD
-      List.(map (fun i -> print_value (d + 1) (r i))
-              (ExtStd.List.range 0 (n - 1))
-=======
       List.(map (fun i -> print_value (d + 1) (r i)) (ExtStd.List.range 0 (n - 1))
->>>>>>> f60fea1d
       )) ^ " ]"
   in
   print_value 0 v
