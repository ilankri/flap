(** This module implements a type checker for Hopix. *)
open HopixAST
open HopixTypes
open HopixPrettyPrinter

let initial_typing_environment = HopixTypes.initial_typing_environment

type typing_environment = HopixTypes.typing_environment

let type_error = HopixTypes.type_error

let located f x = f (Position.position x) (Position.value x)

(** [check_program_is_fully_annotated ast] traverses the [ast] of the
    program and for each definition, it makes sure that bound
    variables have a declared types and that recursive functions also
    have a type annotation to declare their return type. To simplify
    even further type checking, wildcard patterns must also be
    annotated by a type. *)
let check_program_is_fully_annotated ast =

  let rec program p = List.iter (fun item -> located definition item) p

  and definition pos = function
    | DefineValue (x, e) ->
      located expression e
    | DefineRecFuns recdefs ->
      List.iter (fun (_, fdef) -> located function_definition fdef) recdefs
    | _ -> ()

  and function_definition pos = function
    | FunctionDefinition (_, ps, e) ->
      List.iter (located pattern) ps;
      begin
      match (Position.value e) with
      | TypeAnnotation (e, _) -> located expression e
      | _ -> missing_type_annotation pos
      end

  and expression pos = function
    | Define (_, e1, e2) | Write (e1, e2) | While (e1, e2) ->
      located expression e1;
      located expression e2;
    | DefineRec (recdefs, e) ->
      List.iter (fun (_, fdef) -> located function_definition fdef) recdefs;
      located expression e
    | Apply (e, _, exprlist) ->
      located expression e;
      List.iter (fun expr -> located expression expr) exprlist;
    | If (eelist, optexpr) ->
      List.iter (fun (e1, e2) -> located expression e1; located expression e2) eelist;
      begin
      match optexpr with
      | Some expr -> located expression expr
      | None -> ()
      end
    | Fun fdef -> function_definition pos fdef
    | Tagged (_, _, exprlist) -> 
      List.iter (fun e -> located expression e) exprlist;
    | Case (e, branchlist) ->
      located expression e;
      List.iter (fun br -> located branch br) branchlist;
    | TypeAnnotation (e, _) | Ref e | Read e ->
      located expression e
    | Literal _ | Variable _ -> ()

  and pattern pos = function
    | PTypeAnnotation ({ Position.value = (PWildcard | PVariable _) }, _) -> ()
    | PTypeAnnotation (p, _) ->
      located pattern p 
    | PVariable _ | PWildcard | PLiteral _ -> ()
    | PTaggedValue (_, palist) | POr palist | PAnd palist ->
      List.iter (fun p -> located pattern p) palist

  and branch pos = function
    | Branch (p, e) ->
	located pattern p;
	located expression e
  and missing_type_annotation pos =
    type_error pos "A type annotation is missing."
  in
  program ast

(** [typecheck tenv ast] checks that [ast] is a well-formed program
    under the typing environment [tenv]. *)
let typecheck tenv ast : typing_environment =

  check_program_is_fully_annotated ast;

  let rec program p =
    List.fold_left (fun env x -> located (definition env) x) tenv p

  and definition tenv pos = function
    | DefineValue (x, e) ->
      bind_value (Position.value x) (
        located (type_scheme_of_expression tenv) e
      ) tenv
    | DefineRecFuns recdefs ->
      failwith "Students! This is your job!"

    | DefineType (t, ts, tdef) ->
      failwith "Students! This is your job!"

    | DeclareExtern (x, ty) ->
      failwith "Students! This is your job!"

  (** [extract_function_type_scheme tenv pos fdef] constructs a type
      scheme from the user type annotations found in the function
      definition [fdef]. This function does not check that the function
      definition actually has the type scheme written by the programmer. *)
  and extract_function_type_scheme tenv pos (FunctionDefinition (ts, ps, e)) =
    failwith "Students! This is your job!"

  (** [check_function_definition tenv pos fdef] checks that the
      function definition [fdef] is well-typed with respect to the
      type annotations written by the programmer. We assume that
      [tenv] already contains the type scheme of the function [f]
      defined by [fdef] as well as all the functions which are
      mutually recursively defined with [f]. *)
  and check_function_definition tenv pos = function
    | FunctionDefinition (ts, ps, e) ->
      failwith "Students! This is your job!"

  (** [check_expected_type pos xty ity] verifies that the expected
      type [xty] is syntactically equal to the inferred type [ity]
      and raises an error otherwise. *)
  and check_expected_type pos xty ity =
    if xty <> ity then
<<<<<<< HEAD
      Error.error "typechecking" pos (
        Printf.sprintf "Type error:\nExpected:%s\nGiven:%s\n"
          (print_aty xty) (print_aty ity)
=======
      type_error pos (
	Printf.sprintf "Type error:\nExpected:%s\nGiven:%s\n"
	  (print_aty xty) (print_aty ity)
>>>>>>> 8d624774
      )

  (** [check_expression_monotype tenv xty e] checks if [e] has
      the monotype [xty] under the context [tenv]. *)
  and check_expression_monotype tenv xty e =
    let pos = Position.position e in
    let s = located (type_scheme_of_expression tenv) e in
    begin match s with
      | Scheme ([], ity) -> check_expected_type pos xty ity; s
<<<<<<< HEAD
      | _ -> Error.error "typechecking" pos (
          Printf.sprintf "The type of this expression is too polymorphic."
        )
=======
      | _ -> type_error pos (
	Printf.sprintf "The type of this expression is too polymorphic."
      )
>>>>>>> 8d624774
    end

  (** [type_scheme_of_expression tenv pos e] computes a type scheme
      for [e] if it exists. Besides, this type scheme must be a
      monotype if no type instanciation is provided in the enclosing
      expression. *)
  and type_scheme_of_expression tenv pos = function
    (* Γ ⊢ e : σ    Γ(x : σ) ⊢ e' : σ'
       ————————————————————————–—–———–
       Γ ⊢ val x = e; e' : σ'          *)
    | Define (x, e, e') ->
      let sigma = located (type_scheme_of_expression tenv) e in
      let tenv' = {tenv with values = (Position.value x, sigma)::tenv.values} in
      let sigma' = located (type_scheme_of_expression tenv') e' in sigma'

    (* Γ ⊢ e : σ'   σ = σ'
       ——————————–—–——-----
       Γ ⊢ (e : σ) : σ *)
    | TypeAnnotation (e, ty) -> 
      let sigma = located (type_scheme_of_expression tenv) e in
      let pty = type_of_monotype sigma in
      check_expected_type (Position.position ty) pty (aty_of_ty (Position.value ty));
      sigma

    | DefineRec (recdefs, e) ->
      failwith "Students! This is your job!"

    | Apply (a, types, args) ->
      failwith "Students! This is your job!"

    (* With else branch:

       Γ ⊢ c : bool    ∀i Γ ⊢ cᵢ : bool
       Γ ⊢ e : σ    ∀i Γ ⊢ eᵢ : σ    Γ ⊢ e' : σ
       ———————————————————————————————————————————
                       _______________
       Γ ⊢ if c then e elif cᵢ then eᵢ else e' : σ

       and without:

       Γ ⊢ c : bool    ∀i Γ ⊢ cᵢ : bool
       Γ ⊢ e : unit    ∀i Γ ⊢ eᵢ : unit
       —————————————————————————————————————–
                       _______________
       Γ ⊢ if c then e elif cᵢ then eᵢ : unit *)
    | If (eelist, expr) ->
      let elsety = 
        match expr with
        | Some e -> type_of_monotype(located (type_scheme_of_expression tenv) e)
        | None -> hunit
      in
	let f (e1, e2) = 
	(
          let e1ty = type_of_monotype(located (type_scheme_of_expression tenv) e1) in
          check_expected_type (Position.position e1) e1ty hbool;
          let e2ty = type_of_monotype(located (type_scheme_of_expression tenv) e2) in
          check_expected_type (Position.position e2) e2ty elsety;
	)
      in
      List.iter f eelist; monotype elsety

    | Fun fdef ->
      failwith "Students! This is your job!"

    | Tagged ({ Position.value = (KId x) as k }, types, args) ->
      failwith "Students! This is your job!"

    | Case (e, bs) ->
      failwith "Students! This is your job!"

    (* Γ ⊢ e : τ
       —–————————–———————
       Γ ⊢ ref e : ref(τ) *)
    | Ref e ->
      failwith "Students! This is your job!"

    (* Γ ⊢ e : ref(τ)
       ——————————————
       Γ ⊢ !e : τ     *)
    | Read e ->
      failwith "Students! This is your job!"

    (* Γ ⊢ e : ref(τ)    Γ ⊢ e' : τ
       ————————————————————————————
       Γ ⊢ e := e' : unit           *)
    | Write (e1, e2) ->
      failwith "Students! This is your job!"

    (* Γ ⊢ e : bool    Γ ⊢ e' : unit
       —————————————————————————————
       Γ ⊢ while e { e' } : unit     *)
    | While (e1, e2) ->
      failwith "Students! This is your job!"

    | Literal l ->
      mk_type_scheme(located type_of_literal l)

    (*
       ———————————————–
       Γ(x : σ) ⊢ x : σ *)
    | Variable ({ Position.value = (Id s) as x }) ->
      failwith "Students! This is your job!"

  (** [apply pos tenv s types args] computes the instanciation of the
      type scheme [s] with [types] and checks that the resulting type
      is an arrow. The input types of this arrow must correspond to
      the types of the expressions [args]. *)
  and apply pos tenv s types args =
    failwith "Students! This is your job!"

  and type_of_literal pos = function
    (*
       —————————
       ⊢ n : int *)
    | LInt _ -> hint

    (*
       ————————–——–
       ⊢ s : string *)
    | LString _ -> hstring

    (*
       ————————–—
       ⊢ c : char *)
    | LChar _ -> hchar

  and type_of_pattern pos tenv p =
    snd (pattern pos tenv p)

  and patterns tenv = function
    | [] ->
      tenv, []
    | p :: ps ->
      let tenv, ty = located (pattern tenv) p in
      let tenv, tys = patterns tenv ps in
      tenv, ty :: tys

  (** [pattern tenv pos p] computes a new environment completed with
      the variables introduced by the pattern [p] as well as the type
      of this pattern. *)
  and pattern tenv pos = function
    | PTypeAnnotation ({ Position.value = PVariable x }, ty) ->
      failwith "Students! This is your job!"

    | PVariable _ ->
      assert false (* by check_program_is_fully_annotated. *)

    | PTaggedValue (k, ps) ->
      failwith "Students! This is your job!"

    | PTypeAnnotation ({ Position.value = PTaggedValue (k, ps) }, ty) ->
      failwith "Students! This is your job!"

    | POr ps ->
      failwith "Students! This is your job!"

    | PAnd ps ->
      failwith "Students! This is your job!"



    | PWildcard ->
      failwith "Students! This is your job!"

    | PTypeAnnotation (p, ty) ->
      failwith "Students! This is your job!"

    | PLiteral l ->
      failwith "Students! This is your job!"

  (** [branches tenv sty oty bs] checks that the patterns of the
      branches [bs] have type [sty] and that the bodies of these
      branches all have the same type oty. *)
  and branches tenv sty oty bs =
    let oty =
      List.fold_left (fun oty b ->
          located (branch tenv sty oty) b
        ) None bs
    in
    match oty with
    | None -> assert false (* By syntax. *)
    | Some oty -> oty

  and branch tenv sty oty pos = function
    | Branch (p, e) ->
      failwith "Students! This is your job!"

  in
  program ast

let print_typing_environment =
  HopixTypes.print_typing_environment<|MERGE_RESOLUTION|>--- conflicted
+++ resolved
@@ -55,7 +55,7 @@
       | None -> ()
       end
     | Fun fdef -> function_definition pos fdef
-    | Tagged (_, _, exprlist) -> 
+    | Tagged (_, _, exprlist) ->
       List.iter (fun e -> located expression e) exprlist;
     | Case (e, branchlist) ->
       located expression e;
@@ -67,15 +67,15 @@
   and pattern pos = function
     | PTypeAnnotation ({ Position.value = (PWildcard | PVariable _) }, _) -> ()
     | PTypeAnnotation (p, _) ->
-      located pattern p 
+      located pattern p
     | PVariable _ | PWildcard | PLiteral _ -> ()
     | PTaggedValue (_, palist) | POr palist | PAnd palist ->
       List.iter (fun p -> located pattern p) palist
 
   and branch pos = function
     | Branch (p, e) ->
-	located pattern p;
-	located expression e
+        located pattern p;
+        located expression e
   and missing_type_annotation pos =
     type_error pos "A type annotation is missing."
   in
@@ -126,15 +126,9 @@
       and raises an error otherwise. *)
   and check_expected_type pos xty ity =
     if xty <> ity then
-<<<<<<< HEAD
-      Error.error "typechecking" pos (
+      type_error pos (
         Printf.sprintf "Type error:\nExpected:%s\nGiven:%s\n"
           (print_aty xty) (print_aty ity)
-=======
-      type_error pos (
-	Printf.sprintf "Type error:\nExpected:%s\nGiven:%s\n"
-	  (print_aty xty) (print_aty ity)
->>>>>>> 8d624774
       )
 
   (** [check_expression_monotype tenv xty e] checks if [e] has
@@ -144,15 +138,9 @@
     let s = located (type_scheme_of_expression tenv) e in
     begin match s with
       | Scheme ([], ity) -> check_expected_type pos xty ity; s
-<<<<<<< HEAD
-      | _ -> Error.error "typechecking" pos (
-          Printf.sprintf "The type of this expression is too polymorphic."
-        )
-=======
       | _ -> type_error pos (
-	Printf.sprintf "The type of this expression is too polymorphic."
+        Printf.sprintf "The type of this expression is too polymorphic."
       )
->>>>>>> 8d624774
     end
 
   (** [type_scheme_of_expression tenv pos e] computes a type scheme
@@ -171,7 +159,7 @@
     (* Γ ⊢ e : σ'   σ = σ'
        ——————————–—–——-----
        Γ ⊢ (e : σ) : σ *)
-    | TypeAnnotation (e, ty) -> 
+    | TypeAnnotation (e, ty) ->
       let sigma = located (type_scheme_of_expression tenv) e in
       let pty = type_of_monotype sigma in
       check_expected_type (Position.position ty) pty (aty_of_ty (Position.value ty));
@@ -199,18 +187,18 @@
                        _______________
        Γ ⊢ if c then e elif cᵢ then eᵢ : unit *)
     | If (eelist, expr) ->
-      let elsety = 
+      let elsety =
         match expr with
         | Some e -> type_of_monotype(located (type_scheme_of_expression tenv) e)
         | None -> hunit
       in
-	let f (e1, e2) = 
-	(
+        let f (e1, e2) =
+        (
           let e1ty = type_of_monotype(located (type_scheme_of_expression tenv) e1) in
           check_expected_type (Position.position e1) e1ty hbool;
           let e2ty = type_of_monotype(located (type_scheme_of_expression tenv) e2) in
           check_expected_type (Position.position e2) e2ty elsety;
-	)
+        )
       in
       List.iter f eelist; monotype elsety
 
