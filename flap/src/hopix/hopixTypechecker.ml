(** This module implements a type checker for Hopix. *)
open HopixAST
open HopixTypes
open HopixPrettyPrinter

let initial_typing_environment = HopixTypes.initial_typing_environment

type typing_environment = HopixTypes.typing_environment

let type_error = HopixTypes.type_error

let located f x = f (Position.position x) (Position.value x)

(** [check_program_is_fully_annotated ast] traverses the [ast] of the
    program and for each definition, it makes sure that bound
    variables have a declared types and that recursive functions also
    have a type annotation to declare their return type. To simplify
    even further type checking, wildcard patterns must also be
    annotated by a type. *)
let check_program_is_fully_annotated ast =

  let rec program p = List.iter (fun item -> located definition item) p

  and definition pos = function
    | DefineValue (x, e) ->
      located expression e
    | DefineRecFuns recdefs ->
      List.iter (fun (_, fdef) -> located function_definition fdef) recdefs
    | _ -> ()

  and function_definition pos = function
    | FunctionDefinition (_, ps, e) ->
      List.iter (located pattern) ps;
      begin
        match (Position.value e) with
        | TypeAnnotation (e, _) -> located expression e
        | _ -> missing_type_annotation pos
      end

  and expression pos = function
    | Define (_, e1, e2) | Write (e1, e2) | While (e1, e2) ->
      located expression e1;
      located expression e2;
    | DefineRec (recdefs, e) ->
      List.iter (fun (_, fdef) -> located function_definition fdef) recdefs;
      located expression e
    | Apply (e, _, exprlist) ->
      located expression e;
      List.iter (fun expr -> located expression expr) exprlist;
    | If (eelist, optexpr) ->
      List.iter (fun (e1, e2) -> located expression e1; located expression e2) eelist;
      begin
        match optexpr with
        | Some expr -> located expression expr
        | None -> ()
      end
    | Fun fdef -> function_definition pos fdef
    | Tagged (_, _, exprlist) ->
      List.iter (fun e -> located expression e) exprlist;
    | Case (e, branchlist) ->
      located expression e;
      List.iter (fun br -> located branch br) branchlist;
    | TypeAnnotation (e, _) | Ref e | Read e ->
      located expression e
    | Literal _ | Variable _ -> ()

  and pattern pos = function
    | PTypeAnnotation ({ Position.value = (PWildcard | PVariable _) }, _) -> ()
    | PTypeAnnotation (p, _) ->
      located pattern p
    | PVariable _ | PWildcard | PLiteral _ -> ()
    | PTaggedValue (_, palist) | POr palist | PAnd palist ->
      List.iter (fun p -> located pattern p) palist

  and branch pos = function
    | Branch (p, e) ->
      located pattern p;
      located expression e
  and missing_type_annotation pos =
    type_error pos "A type annotation is missing."
  in
  program ast

(** [typecheck tenv ast] checks that [ast] is a well-formed program
    under the typing environment [tenv]. *)
let typecheck tenv ast : typing_environment =

  check_program_is_fully_annotated ast;

  let rec program p =
    List.fold_left (fun env x -> located (definition env) x) tenv p

  and definition tenv pos = function
    | DefineValue (x, e) ->
      bind_value (Position.value x) (
        located (type_scheme_of_expression tenv) e
      ) tenv
    | DefineRecFuns recdefs ->
      failwith "Students! This is your job!"

    | DefineType (t, ts, tdef) ->
      failwith "Students! This is your job!"

    | DeclareExtern (x, ty) ->
      failwith "Students! This is your job!"

  (** [extract_function_type_scheme tenv pos fdef] constructs a type
      scheme from the user type annotations found in the function
      definition [fdef]. This function does not check that the function
      definition actually has the type scheme written by the programmer. *)
  and extract_function_type_scheme tenv pos (FunctionDefinition (ts, ps, e)) =
    failwith "Students! This is your job!"

  (** [check_function_definition tenv pos fdef] checks that the
      function definition [fdef] is well-typed with respect to the
      type annotations written by the programmer. We assume that
      [tenv] already contains the type scheme of the function [f]
      defined by [fdef] as well as all the functions which are
      mutually recursively defined with [f]. *)
  and check_function_definition tenv pos = function
    | FunctionDefinition (ts, ps, e) ->
      failwith "Students! This is your job!"

  (** [check_expected_type pos xty ity] verifies that the expected
      type [xty] is syntactically equal to the inferred type [ity]
      and raises an error otherwise. *)
  and check_expected_type pos xty ity =
    if xty <> ity then
      type_error pos (
        Printf.sprintf "Type error:\nExpected:%s\nGiven:%s\n"
          (print_aty xty) (print_aty ity)
      )

  (** [check_expression_monotype tenv xty e] checks if [e] has
      the monotype [xty] under the context [tenv]. *)
  and check_expression_monotype tenv xty e =
    let pos = Position.position e in
    let s = located (type_scheme_of_expression tenv) e in
    begin match s with
      | Scheme ([], ity) -> check_expected_type pos xty ity; s
      | _ -> type_error pos (
          Printf.sprintf "The type of this expression is too polymorphic."
        )
    end

  (** [type_scheme_of_expression tenv pos e] computes a type scheme
      for [e] if it exists. Besides, this type scheme must be a
      monotype if no type instanciation is provided in the enclosing
      expression. *)
  and type_scheme_of_expression tenv pos = function
    (* Γ ⊢ e : σ    Γ(x : σ) ⊢ e' : σ'
       ———————————————————————————————
       Γ ⊢ val x = e; e' : σ'          *)
    | Define (x, e, e') ->
      let sigma = located (type_scheme_of_expression tenv) e in
      let tenv' = {tenv with values = (Position.value x, sigma)::tenv.values} in
      let sigma' = located (type_scheme_of_expression tenv') e' in sigma'

    (* Γ ⊢ e : σ'    σ' = σ
       ————————————————————
       Γ ⊢ (e : σ) : σ      *)
    | TypeAnnotation (e, ty) ->
      let sigma = located (type_scheme_of_expression tenv) e in
      let pty = type_of_monotype sigma in
      check_expected_type (Position.position ty) pty (aty_of_ty (Position.value ty));
      sigma

    | DefineRec (recdefs, e) ->
      failwith "Students! This is your job!"

    (* Γ ⊢ e : ∀α₁ … αₖ.τ₁'⋆ … ⋆τₙ' → τ
       ∀i Γ ⊢ eᵢ : τᵢ'[α₁ ↦ τ₁] … [αₖ ↦ τₖ]
       ————————————————————————————————————————————————————
       Γ ⊢ e[τ₁, …, τₖ](e₁, …, eₙ) : τ[α₁ ↦ τ₁] … [αₖ ↦ τₖ] *)
    | Apply (a, types, args) ->
      failwith "Students! This is your job!"

    (* With else branch:

       Γ ⊢ c : bool    ∀i Γ ⊢ cᵢ : bool
       Γ ⊢ e : σ    ∀i Γ ⊢ eᵢ : σ    Γ ⊢ e' : σ
       —————————————————————————————————————————
       Γ ⊢ if c then e
           elif c₁ then e₁
           …
           elif cₙ then eₙ
           else e'         : σ

       and without:

       Γ ⊢ c : bool    ∀i Γ ⊢ cᵢ : bool
       Γ ⊢ e : unit    ∀i Γ ⊢ eᵢ : unit
       ————————————————————————————————
       Γ ⊢ if c then e
           elif c₁ then e₁
           …
           elif cₙ then eₙ : unit       *)
    | If (eelist, expr) ->
      let elsety =
        match expr with
        | Some e -> type_of_monotype(located (type_scheme_of_expression tenv) e)
        | None -> hunit
      in
      let f (e1, e2) =
        (
          let e1ty = type_of_monotype(located (type_scheme_of_expression tenv) e1) in
          check_expected_type (Position.position e1) e1ty hbool;
          let e2ty = type_of_monotype(located (type_scheme_of_expression tenv) e2) in
          check_expected_type (Position.position e2) e2ty elsety;
        )
      in
      List.iter f eelist; monotype elsety

    (* Γ₀ = Γ(α₁ … αₖ)    ∀i Γᵢ₋₁ ⊢ pᵢ ⇒ Γᵢ, τᵢ    Γₙ ⊢ e : τ
       ———————————————————————————————————————————————————————
       Γ ⊢ \[α₁ … αₖ](p₁, …, pₙ) => e : ∀α₁ … αₖ.τ₁⋆ … ⋆τₙ → τ *)
    | Fun fdef ->
      failwith "Students! This is your job!"

    (* (K : ∀α₁ … αₖ.τ₁'⋆ … ⋆τₙ' → τ) ∈ Γ
       ∀i Γ ⊢ eᵢ : τᵢ'[α₁ ↦ τ₁] … [αₖ ↦ τₖ]
       ————————————————————————————————————————————————————
       Γ ⊢ K[τ₁, …, τₖ](e₁, …, eₙ) : τ[α₁ ↦ τ₁] … [αₖ ↦ τₖ] *)
    | Tagged ({ Position.value = (KId x) as k }, types, args) ->
      failwith "Students! This is your job!"

    (* Γ ⊢ e : σ'    ∀i Γ ⊢ pᵢ ⇒ Γᵢ, σ'    ∀i Γᵢ ⊢ eᵢ : σ
       ——————————————————————————————————————————————————
       Γ ⊢ e ? p₁ => e₁ | … | pₙ => eₙ : σ                *)
    | Case (e, bs) ->
      failwith "Students! This is your job!"

    (* Γ ⊢ e : τ
       ——————————————————
       Γ ⊢ ref e : ref(τ) *)
    | Ref e ->
      let tau = located (type_scheme_of_expression tenv) e in
      monotype (href (type_of_monotype tau))

    (* Γ ⊢ e : ref(τ)
       ——————————————
       Γ ⊢ !e : τ     *)
    | Read e ->
      let oneRef = located (type_scheme_of_expression tenv) e in
      monotype (type_of_reference_type (type_of_monotype oneRef))

    (* Γ ⊢ e : ref(τ)    Γ ⊢ e' : τ
       ————————————————————————————
       Γ ⊢ e := e' : unit           *)
    | Write (e, e') ->
      let oneRef = located (type_scheme_of_expression tenv) e in
      let tau = type_of_reference_type (type_of_monotype oneRef) in
      let tyToWrite = located (type_scheme_of_expression tenv) e' in
      check_expected_type (Position.position e') tau (type_of_monotype tyToWrite);
      monotype hunit

    (* Γ ⊢ e : bool    Γ ⊢ e' : unit
       —————————————————————————————
       Γ ⊢ while e { e' } : unit     *)
    | While (e, e') ->
      failwith "Students! This is your job!"

    | Literal l ->
      mk_type_scheme(located type_of_literal l)

    (* (x : σ) ∈ Γ
       ———————————
       Γ ⊢ x : σ   *)
    | Variable ({ Position.value = (Id s) as x }) ->
      failwith "Students! This is your job!"

  (** [apply pos tenv s types args] computes the instanciation of the
      type scheme [s] with [types] and checks that the resulting type
      is an arrow. The input types of this arrow must correspond to
      the types of the expressions [args]. *)
  and apply pos tenv s types args =
    failwith "Students! This is your job!"

  and type_of_literal pos = function
    (*
       —————————
       ⊢ n : int *)
    | LInt _ -> hint

    (*
       ————————————
       ⊢ s : string *)
    | LString _ -> hstring

    (*
       ——————————
       ⊢ c : char *)
    | LChar _ -> hchar

  and type_of_pattern pos tenv p =
    snd (pattern pos tenv p)

  and patterns tenv = function
    | [] ->
      tenv, []
    | p :: ps ->
      let tenv, ty = located (pattern tenv) p in
      let tenv, tys = patterns tenv ps in
      tenv, ty :: tys

  (** [pattern tenv pos p] computes a new environment completed with
      the variables introduced by the pattern [p] as well as the type
      of this pattern. *)
  and pattern tenv pos = function
    (*
       ———————————————————————
       Γ ⊢ x : σ ⇒ Γ(x : σ), σ *)
    | PTypeAnnotation ({ Position.value = PVariable x }, ty) ->
      failwith "Students! This is your job!"

    | PVariable _ ->
      assert false (* by check_program_is_fully_annotated. *)

    (* (K : ∀α₁ … αₖ.τ₁⋆ … ⋆τₙ → τ) ∈ Γ    ∀i Γᵢ₋₁ ⊢ pᵢ ⇒ Γᵢ, τᵢ
       ——————————————————————————————————————————————————————————
       Γ₀ ⊢ K (p₁, …, pₙ) ⇒ Γₙ, τ                                 *)
    | PTaggedValue (k, ps) ->
      failwith "Students! This is your job!"

    (* | PTypeAnnotation ({ Position.value = PTaggedValue (k, ps) }, ty) -> *)
    (*   failwith "Students! This is your job!" *)

    (* ∀i Γ ⊢ pᵢ ⇒ Γᵢ, σᵢ    σ₁ = … = σₙ    Γ₁ = … = Γₙ
       ————————————————————————————————————————————————
       Γ ⊢ p₁ | … | pₙ ⇒ Γ₁, σ₁                         *)
    | POr ps ->
      failwith "Students! This is your job!"

    (* ∀i Γᵢ₋₁ ⊢ pᵢ ⇒ Γᵢ, σᵢ   σ₁ = … = σₙ
       ———————————————————————————————————
       Γ₀ ⊢ p₁ & … & pₙ ⇒ Γₙ, σₙ           *)
    | PAnd ps ->
      failwith "Students! This is your job!"

<<<<<<< HEAD
=======
    (*
       ———————————————
       Γ ⊢ _ ⇒ Γ, ∀α.α *)
>>>>>>> 2bc1929d
    | PWildcard ->
      failwith "Students! This is your job!"

    (* Γ ⊢ p ⇒ Γ', σ'    σ' = σ
       ————————————————————————
       Γ ⊢ p : σ ⇒ Γ', σ        *)
    | PTypeAnnotation (p, ty) ->
      failwith "Students! This is your job!"

    (*
       ——————————————    ———————————————    —————————————————
       Γ ⊢ n ⇒ Γ, int    Γ ⊢ n ⇒ Γ, char    Γ ⊢ n ⇒ Γ, string *)
    | PLiteral l ->
      failwith "Students! This is your job!"

  (** [branches tenv sty oty bs] checks that the patterns of the
      branches [bs] have type [sty] and that the bodies of these
      branches all have the same type oty. *)
  and branches tenv sty oty bs =
    let oty =
      List.fold_left (fun oty b ->
          located (branch tenv sty oty) b
        ) None bs
    in
    match oty with
    | None -> assert false (* By syntax. *)
    | Some oty -> oty

  and branch tenv sty oty pos = function
    | Branch (p, e) ->
      failwith "Students! This is your job!"

  in
  program ast

let print_typing_environment =
  HopixTypes.print_typing_environment

let print_new_type_bindings = HopixTypes.print_new_type_bindings<|MERGE_RESOLUTION|>--- conflicted
+++ resolved
@@ -337,12 +337,9 @@
     | PAnd ps ->
       failwith "Students! This is your job!"
 
-<<<<<<< HEAD
-=======
     (*
        ———————————————
        Γ ⊢ _ ⇒ Γ, ∀α.α *)
->>>>>>> 2bc1929d
     | PWildcard ->
       failwith "Students! This is your job!"
 
