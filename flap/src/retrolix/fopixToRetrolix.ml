(** This module implements a compiler from Fopix to Retrolix. *)

let error pos msg =
  Error.error "compilation" pos msg

(** As in any module that implements {!Compilers.Compiler}, the source
    language and the target language must be specified. *)
module Source = Fopix
module Target = Retrolix
module S = Source.AST
module T = Target.AST

(** The compilation environment stores the list of global
    variables (to compute local variables) and a table
    representing a renaming (for alpha-conversion). *)
type environment = T.IdSet.t * (S.identifier * S.identifier) list

(** Initially, the environment is empty. *)
let initial_environment () = (T.IdSet.empty, [])

(** [fresh_label ()] returns a new identifier for a label. *)
let fresh_label =
  let c = ref 0 in
  fun () -> incr c; T.Label ("l" ^ string_of_int !c)

(** [fresh_variable ()] returns a new identifier for a variable. *)
let fresh_variable =
  let c = ref 0 in
  fun () -> incr c; `Variable (T.(Id ("X" ^ string_of_int !c)))

(** Used by preprocess to generate new id *)
let fresh_id =
  let c = ref 0 in
  fun () -> incr c; string_of_int !c

let identifier (S.Id x) = T.Id x

let rtrue = `Immediate (T.LInt Int32.one)

let rfalse = `Immediate (T.LInt Int32.zero)

let as_bool (S.Id id) =
  match id with
  | "true" -> rtrue
  | "false" -> rfalse
  | _ -> assert false

(** Convert a list of Retrolix identifiers to a set of Retrolix
    identifiers.  *)
let idset_of_idlist ids =
  List.fold_left (fun acc id -> IdSet.add id acc) IdSet.empty ids

<<<<<<< HEAD
(**
   Every function in Retrolix starts with a declaration
   of local variables. So we need a way to compute the
   local variables of some generated code. This is the
   purpose of the next functions:
*)

let local globals instr = T.(
    let local = function
      | `Variable id ->
        if IdSet.mem id globals then IdSet.empty else IdSet.singleton id
      | `Register _ | `Immediate _ -> IdSet.empty
    in
    let ( ++ ) = IdSet.union in
    let locals xs = List.fold_left ( ++ ) IdSet.empty (List.map local xs) in
    match instr with
    | Call (lv, rv, rvs) -> local lv ++ local rv ++ locals rvs
    | TailCall (rv, rvs) -> local rv ++ locals rvs
    | Ret rv -> local rv
    | Assign (lv, _, rvs) -> local lv ++ locals rvs
    | Jump _ | Comment _ | Exit -> IdSet.empty
    | ConditionalJump (_, rvs, _, _) -> locals rvs
    | Switch (rv, _, _) -> local rv
  )

(** [locals globals b] takes a set of variables [globals] and returns
    the variables use in the list of instructions [b] which are not in
    [globals].  *)
let locals globals b =
  IdSet.elements (
    (List.fold_left IdSet.union IdSet.empty
       (List.map (fun (_, instr) -> local globals instr) b))
  )

let register reg = T.(`Register (RId (MipsArch.string_of_register reg)))

let rec get_globals set = function
  | S.DefineValue (x, _) -> push set x
  | _ -> set

and push set x =
  IdSet.add (identifier x) set

let rec preprocess defList env =
  let (globals, renaming) = env in
  let globals =
    IdSet.add (T.Id "true") (IdSet.add (T.Id "false") globals)
  in
  let globals = List.fold_left get_globals globals defList in
  let env = (globals, renaming) in
  let defs = List.map (declaration env) defList in
  (defs, env)

and check_and_generate_new_id env x =
  let (globals, renaming) = env in
  try
    let _ = IdSet.find (identifier x) globals in
    let newX, newRenaming = generate_new_id renaming x in
    let newEnv = (globals, newRenaming) in
    newEnv, newX
  with
  | Not_found -> env, x

and generate_new_id renaming x =
  try
    let existId = List.assoc x renaming in
    generate_new_id renaming existId
  with
  | Not_found ->
    let S.Id s = x in
    let newId = S.Id(s ^ fresh_id ()) in
    newId, (x, newId)::renaming

and declaration env p = match p with
  | S.DefineValue (x, e) ->
    let env, newE = expression env e in
    S.DefineValue (x, newE)

  | S.DefineFunction (f, xs, e) ->
    let (g, r) = initial_environment () in
    let globals =
      List.fold_left (fun acc s -> (IdSet.add (identifier s) acc)) g xs
    in
    let envForFun = (globals, r) in
    let _, newE = expression envForFun e in
    S.DefineFunction (f, xs, newE)

  | _ -> p

and fun_expr_list elt (accSet, accList) =
  let env, newE = expression accSet elt in
  (env, newE::accList)

and fun_expr_array (accSet, accArray, c) elt =
  let env, newE = expression accSet elt in
  accArray.(c) <- newE;
  (env, accArray, c+1)

and replace_id_if_need renaming i =
  try
    let existId = List.assoc i renaming in
    replace_id_if_need renaming existId
  with
  | Not_found -> i

and expression env e = match e with
  | S.Variable (S.Id id as i) ->
    env, S.Variable (replace_id_if_need (snd env) i)

  | S.Define (i, e1, e2) ->
    let env, newE1 = expression env e1 in
    let env, newI = check_and_generate_new_id env i in
    let env, newE2 = expression env e2 in
    env, S.Define (newI, newE1, newE2)

  | S.FunCall (f, el) ->
    let env, newEl = List.fold_right fun_expr_list el (env, []) in
    env, S.FunCall (f, newEl)

  | S.UnknownFunCall (e, el) ->
    let env, newE = expression env e in
    let env, newEl = List.fold_right fun_expr_list el (env, []) in
    env, S.UnknownFunCall (newE, newEl)

  | S.While (e1, e2) ->
    let env, newE1 = expression env e1 in
    let env, newE2 = expression env e2 in
    env, S.While (newE1, newE2)

  | S.IfThenElse (e, e1, e2) ->
    let env, newE = expression env e in
    let env, newE1 = expression env e1 in
    let env, newE2 = expression env e2 in
    env, S.IfThenElse (newE, newE1, newE2)

  | S.Switch (e, el, eOp) ->
    let env, newE = expression env e in
    let env, newEl, _ = Array.fold_left fun_expr_array (env, el, 0) el in
    let env, newEOp =
      begin
        match eOp with
        | Some x -> let env, e = expression env x in env, Some e
        | None -> env, eOp
      end in
    env, S.Switch (newE, newEl, newEOp)

  | _ -> env, e

=======
>>>>>>> 2d2cc941
(** [translate' p env] turns a Fopix program [p] into a Retrolix
    program using [env] to retrieve contextual information. *)
let rec translate' p env =
  (** The global variables are extracted in a the preprocess. *)
  let p, env = preprocess p env in
  let (globals, renaming) = env in
  let env = (globals, renaming) in

  (** Then, we translate Fopix declarations into Retrolix declarations. *)
  let defs = List.map (declaration globals) p in
  (defs, env)

and callee_prologue fst_four_formals =
  let lvs, save_callee_saved = save_registers MipsArch.callee_saved_registers in
  let instrs =
    comment "Save callee-saved registers" ::
    save_callee_saved @
    comment "Retrieve first four actuals" ::
    retrieve_fst_four_actuals fst_four_formals
  in
  (lvs, instrs)

and callee_epilogue lvs =
  comment "Restore callee-saved registers" ::
  restore_registers MipsArch.callee_saved_registers lvs

and define_function env f xs e proc_call_conv =
  let fst_four_formals, extra_formals =
    if proc_call_conv then MipsArch.split_params xs else ([], xs)
  in
  let extra_formals = List.map identifier extra_formals in
  let instrs = function_body fst_four_formals e proc_call_conv in
  let locals =
    List.filter (fun x -> not (List.mem x extra_formals))
      (locals env instrs)
  in
  T.DFunction (T.FId f, extra_formals, (locals, instrs))

and function_body fst_four_formals e proc_call_conv =
  let lvs, callee_prologue =
    if proc_call_conv then callee_prologue fst_four_formals else ([], [])
  in
  let out, callee_epilogue =
    if proc_call_conv then
      (register MipsArch.return_register, callee_epilogue lvs)
    else (fresh_variable (), [])
  in
  callee_prologue @
  comment "Function body" ::
  expression out e @
  callee_epilogue @
  comment "Return" ::
  (* We return the content of the return register just to make the
     Retrolix interpreter happy...  *)
  [labelled (T.Ret out)]

and declaration env = T.(function
    | S.DefineValue (S.Id x, e) ->
      let x = Id x in
      let ec = expression (`Variable x) e in
      let locals = locals env ec in
      DValue (x, (locals, ec))

    | S.DefineFunction (S.FunId f, xs, e) -> define_function env f xs e true

<<<<<<< HEAD
    | S.ExternalFunction (S.FunId f) ->
      DExternalFunction (FId f)
  )
=======
and push env x =
  T.IdSet.add (identifier x) env
>>>>>>> 2d2cc941

and caller_prologue fst_four_actuals =
  let lvs, save_caller_saved = save_registers MipsArch.caller_saved_registers in
  (lvs, comment "Save caller-saved registers" :: save_caller_saved)

and caller_epilogue lvs out =
  comment "Restore caller-saved registers" ::
  restore_registers MipsArch.caller_saved_registers lvs @
  comment "Retrieve return value" ::
  [load out (register MipsArch.return_register)]

and fun_call out f actuals proc_call_conv =
  let fst_four_actuals, extra_actuals =
    if proc_call_conv then MipsArch.split_params actuals else ([], actuals)
  in
  let lvs, caller_prologue =
    if proc_call_conv then caller_prologue fst_four_actuals else ([], [])
  in
  let caller_epilogue =
    if proc_call_conv then caller_epilogue lvs out else []
  in
  comment "Pass actuals" ::
  pass_fst_four_actuals (fst_four_actuals) @
  as_rvalues extra_actuals (fun extra_actuals ->
      caller_prologue @
      comment "Function call" ::
      [labelled (T.Call (out, `Immediate (literal (S.LFun f)), extra_actuals))]
    ) @
  caller_epilogue

(** [expression out e] compiles [e] into a block of Retrolix
    instructions that stores the evaluation of [e] into [out]. *)
and expression out = T.(function
    | S.Literal l ->
      [labelled (Assign (out, Load, [ `Immediate (literal l) ]))]

    | S.Variable (S.Id id as x) ->
      let rv =
        match id with
        | "false" | "true" -> as_bool x
        | _ -> `Variable (Id id)
      in
      [load out rv]

    | S.Define (S.Id x, e1, e2) ->
      (** Hey student! The following code is wrong in general,
          hopefully, you will implement [preprocess] in such a way that
          it will work, right? *)
      expression (`Variable (Id x)) e1 @ expression out e2

    | S.While (c, e) ->
      let closeLabel = [labelled (Comment "Exit While")] in
      let condReg = fresh_variable () in
      let condIns = expression condReg c in
      let eIns = ( expression out e ) in
      let condJump =
        [ labelled (
              ConditionalJump (
                EQ,
                [ condReg; `Immediate (LInt (Int32.of_int 0)) ],
                first_label closeLabel,
                first_label eIns
              )
            )]
      in
      condIns @ condJump @ eIns @ labelled (Jump (first_label condIns)) ::
                                  closeLabel

    | S.IfThenElse (c, t, f) ->
      let closeLabel = [labelled (Comment "Exit If")] in
      let jumpToClose = [labelled (Jump (first_label closeLabel))] in
      let insTrue = (expression out t) @ jumpToClose in
      let insFalse = (expression out f) @ jumpToClose in
      (condition (first_label insTrue) (first_label insFalse) c) @
      insTrue @ insFalse @ closeLabel

    | S.FunCall (S.FunId f, es) when is_binop f ->
      assign out (binop f) es

    | S.FunCall (f, actuals) -> fun_call out f actuals true

    | S.UnknownFunCall (ef, actuals) ->
      failwith "Students! This is your job!"

    | S.Switch (e, cases, default) ->
      let closeLabel = [labelled (Comment "Exit Switch")] in
      let jumpToClose = [labelled (Jump (first_label closeLabel))] in
      let condVar, condIns = as_rvalue e in
      let lsOfCases =
        Array.map (fun c -> ((expression out c) @ jumpToClose)) cases
      in
      let labelsOfLsOfCases = Array.map (fun l -> first_label l) lsOfCases in
      let casesIns = Array.fold_left (fun acc i -> i @ acc ) [] lsOfCases in
      match default with
      | Some expr -> (
          let defaultIns = (expression out expr) @ jumpToClose in
          condIns @
          [labelled (
              Switch(condVar, labelsOfLsOfCases, Some(first_label defaultIns))
            )] @
          casesIns @ defaultIns @ closeLabel)
      | None ->
        condIns @ [labelled (Switch(condVar, labelsOfLsOfCases, None))] @
        casesIns @ closeLabel
  )

<<<<<<< HEAD
and retrieve_fst_four_actuals fst_four_formals =
  let instrs, _, _ =
    ExtStd.List.asymmetric_map2
      (fun formal ai -> load (`Variable (identifier formal)) (register ai))
      fst_four_formals
      MipsArch.argument_passing_registers
  in
  instrs
=======
  | S.Variable (S.Id "true") ->
     expression out (S.(Literal (LInt (Int32.one))))

  | S.Variable (S.Id "false") ->
     expression out (S.(Literal (LInt (Int32.zero))))

  | S.Variable (S.Id x) ->
    [labelled (Assign (out, Load, [ `Variable (Id x) ]))]
>>>>>>> 2d2cc941

and comment s = labelled (T.Comment s)

and load lv rv = labelled (T.Assign (lv, T.Load, [rv]))

<<<<<<< HEAD
and save_registers regs =
  let save_register reg lv = load lv (register reg) in
  let lvs = List.map (fun _ -> fresh_variable ()) regs in
  (lvs, List.map2 save_register regs lvs)
=======
  | S.FunCall (S.FunId "`&&", [e1; e2]) ->
     expression out (S.(IfThenElse (e1, e2, Variable (Id "false"))))

  | S.FunCall (S.FunId "`||", [e1; e2]) ->
     expression out (S.(IfThenElse (e1, Variable (Id "true"), e2)))

  | S.FunCall (S.FunId f, es) when is_binop f ->
    assign out (binop f) es
>>>>>>> 2d2cc941

and restore_registers regs lvs =
  let restore_register reg lv = load (register reg) lv in
  List.map2 restore_register regs lvs

and inst_jump_to_label l =
  [labelled (T.Jump (first_label l))]

and pass_fst_four_actuals fst_four_actuals =
  let instrs, _, _ =
    ExtStd.List.asymmetric_map2
      (fun ai actual -> expression (register ai) actual)
      MipsArch.argument_passing_registers fst_four_actuals
  in
  List.flatten instrs

and as_rvalue e =
  let x = fresh_variable () in
  (x, expression x e)

and as_rvalues rvs f =
  let xs, es = List.(split (map as_rvalue rvs)) in
  List.flatten es @ f xs

and assign out op rvs =
  as_rvalues rvs (fun xs ->
      [labelled (T.Assign (out, op, xs))]
    )

and condition lt lf c = T.(
    let x = fresh_variable () in
    expression x c
    @ [ labelled (ConditionalJump (EQ, [ x;
                                         `Immediate (LInt (Int32.of_int 0)) ],
                                   lf,
                                   lt))]
  )

and first_label = function
  | [] -> assert false
  | (l, _) :: _ -> l

and labelled i =
  (fresh_label (), i)

and rename_predefine_function f =
  match f with
  (** To handle different function name change from fopix to retrolix :
      allocate_block -> block_create
      write_block -> block_set
      read_block -> block_get
  *)
  | "allocate_block" -> "block_create"
  | "write_block" -> "block_set"
  | "read_block" -> "block_get"
  | _ -> f

and literal = T.(function
    | S.LInt x ->
      LInt x
    | S.LFun (S.FunId f) ->
      LFun (FId (rename_predefine_function f))
    | S.LChar c ->
      LChar c
    | S.LString s ->
      LString s
  )

and is_binop = function
  | "`+" | "`-" | "`*" | "`/" | "`||" | "`&&" -> true
  | c -> is_condition c

and is_condition = function
  | "`<" | "`>" | "`=" | "`<=" | "`>=" -> true
  | _ -> false

and binop = T.(function
    | "`+" -> Add
    | "`-" -> Sub
    | "`*" -> Mul
    | "`/" -> Div
    | "`||" -> Or
    | "`&&" -> And
    | c -> Bool (condition_op c)
  )

and condition_op = T.(function
    | "`<" -> LT
    | "`>" -> GT
    | "`<=" -> LTE
    | "`>=" -> GTE
    | "`=" -> EQ
    | _ -> assert false
  )

(*
let preprocess p env =
  (p, env)
*)

(** [translate p env] turns the fopix program [p] into a semantically
    equivalent retrolix program. *)
let translate p env =
  (*let p, env = preprocess p env in *)
  let p, env = translate' p env in
  (* let p = RetrolixRegisterAllocation.translate p in *)
  (p, env)<|MERGE_RESOLUTION|>--- conflicted
+++ resolved
@@ -45,46 +45,6 @@
   | "false" -> rfalse
   | _ -> assert false
 
-(** Convert a list of Retrolix identifiers to a set of Retrolix
-    identifiers.  *)
-let idset_of_idlist ids =
-  List.fold_left (fun acc id -> IdSet.add id acc) IdSet.empty ids
-
-<<<<<<< HEAD
-(**
-   Every function in Retrolix starts with a declaration
-   of local variables. So we need a way to compute the
-   local variables of some generated code. This is the
-   purpose of the next functions:
-*)
-
-let local globals instr = T.(
-    let local = function
-      | `Variable id ->
-        if IdSet.mem id globals then IdSet.empty else IdSet.singleton id
-      | `Register _ | `Immediate _ -> IdSet.empty
-    in
-    let ( ++ ) = IdSet.union in
-    let locals xs = List.fold_left ( ++ ) IdSet.empty (List.map local xs) in
-    match instr with
-    | Call (lv, rv, rvs) -> local lv ++ local rv ++ locals rvs
-    | TailCall (rv, rvs) -> local rv ++ locals rvs
-    | Ret rv -> local rv
-    | Assign (lv, _, rvs) -> local lv ++ locals rvs
-    | Jump _ | Comment _ | Exit -> IdSet.empty
-    | ConditionalJump (_, rvs, _, _) -> locals rvs
-    | Switch (rv, _, _) -> local rv
-  )
-
-(** [locals globals b] takes a set of variables [globals] and returns
-    the variables use in the list of instructions [b] which are not in
-    [globals].  *)
-let locals globals b =
-  IdSet.elements (
-    (List.fold_left IdSet.union IdSet.empty
-       (List.map (fun (_, instr) -> local globals instr) b))
-  )
-
 let register reg = T.(`Register (RId (MipsArch.string_of_register reg)))
 
 let rec get_globals set = function
@@ -92,12 +52,12 @@
   | _ -> set
 
 and push set x =
-  IdSet.add (identifier x) set
+  T.IdSet.add (identifier x) set
 
 let rec preprocess defList env =
   let (globals, renaming) = env in
   let globals =
-    IdSet.add (T.Id "true") (IdSet.add (T.Id "false") globals)
+    T.IdSet.add (T.Id "true") (T.IdSet.add (T.Id "false") globals)
   in
   let globals = List.fold_left get_globals globals defList in
   let env = (globals, renaming) in
@@ -107,7 +67,7 @@
 and check_and_generate_new_id env x =
   let (globals, renaming) = env in
   try
-    let _ = IdSet.find (identifier x) globals in
+    let _ = T.IdSet.find (identifier x) globals in
     let newX, newRenaming = generate_new_id renaming x in
     let newEnv = (globals, newRenaming) in
     newEnv, newX
@@ -132,7 +92,7 @@
   | S.DefineFunction (f, xs, e) ->
     let (g, r) = initial_environment () in
     let globals =
-      List.fold_left (fun acc s -> (IdSet.add (identifier s) acc)) g xs
+      List.fold_left (fun acc s -> (T.IdSet.add (identifier s) acc)) g xs
     in
     let envForFun = (globals, r) in
     let _, newE = expression envForFun e in
@@ -199,8 +159,6 @@
 
   | _ -> env, e
 
-=======
->>>>>>> 2d2cc941
 (** [translate' p env] turns a Fopix program [p] into a Retrolix
     program using [env] to retrieve contextual information. *)
 let rec translate' p env =
@@ -235,7 +193,7 @@
   let instrs = function_body fst_four_formals e proc_call_conv in
   let locals =
     List.filter (fun x -> not (List.mem x extra_formals))
-      (locals env instrs)
+      (T.locals env instrs)
   in
   T.DFunction (T.FId f, extra_formals, (locals, instrs))
 
@@ -266,14 +224,12 @@
 
     | S.DefineFunction (S.FunId f, xs, e) -> define_function env f xs e true
 
-<<<<<<< HEAD
     | S.ExternalFunction (S.FunId f) ->
       DExternalFunction (FId f)
   )
-=======
+
 and push env x =
   T.IdSet.add (identifier x) env
->>>>>>> 2d2cc941
 
 and caller_prologue fst_four_actuals =
   let lvs, save_caller_saved = save_registers MipsArch.caller_saved_registers in
@@ -310,13 +266,22 @@
     | S.Literal l ->
       [labelled (Assign (out, Load, [ `Immediate (literal l) ]))]
 
-    | S.Variable (S.Id id as x) ->
-      let rv =
-        match id with
-        | "false" | "true" -> as_bool x
-        | _ -> `Variable (Id id)
-      in
-      [load out rv]
+    | S.Variable (S.Id "true") ->
+      expression out (S.(Literal (LInt (Int32.one))))
+
+    | S.Variable (S.Id "false") ->
+      expression out (S.(Literal (LInt (Int32.zero))))
+
+    | S.Variable (S.Id x) ->
+      [labelled (Assign (out, Load, [ `Variable (Id x) ]))]
+
+    (* | S.Variable (S.Id id as x) -> *)
+    (*   let rv = *)
+    (*     match id with *)
+    (*     | "false" | "true" -> as_bool x *)
+    (*     | _ -> `Variable (Id id) *)
+    (*   in *)
+    (*   [load out rv] *)
 
     | S.Define (S.Id x, e1, e2) ->
       (** Hey student! The following code is wrong in general,
@@ -349,6 +314,12 @@
       let insFalse = (expression out f) @ jumpToClose in
       (condition (first_label insTrue) (first_label insFalse) c) @
       insTrue @ insFalse @ closeLabel
+
+    | S.FunCall (S.FunId "`&&", [e1; e2]) ->
+     expression out (S.(IfThenElse (e1, e2, Variable (Id "false"))))
+
+    | S.FunCall (S.FunId "`||", [e1; e2]) ->
+      expression out (S.(IfThenElse (e1, Variable (Id "true"), e2)))
 
     | S.FunCall (S.FunId f, es) when is_binop f ->
       assign out (binop f) es
@@ -380,7 +351,6 @@
         casesIns @ closeLabel
   )
 
-<<<<<<< HEAD
 and retrieve_fst_four_actuals fst_four_formals =
   let instrs, _, _ =
     ExtStd.List.asymmetric_map2
@@ -389,36 +359,15 @@
       MipsArch.argument_passing_registers
   in
   instrs
-=======
-  | S.Variable (S.Id "true") ->
-     expression out (S.(Literal (LInt (Int32.one))))
-
-  | S.Variable (S.Id "false") ->
-     expression out (S.(Literal (LInt (Int32.zero))))
-
-  | S.Variable (S.Id x) ->
-    [labelled (Assign (out, Load, [ `Variable (Id x) ]))]
->>>>>>> 2d2cc941
 
 and comment s = labelled (T.Comment s)
 
 and load lv rv = labelled (T.Assign (lv, T.Load, [rv]))
 
-<<<<<<< HEAD
 and save_registers regs =
   let save_register reg lv = load lv (register reg) in
   let lvs = List.map (fun _ -> fresh_variable ()) regs in
   (lvs, List.map2 save_register regs lvs)
-=======
-  | S.FunCall (S.FunId "`&&", [e1; e2]) ->
-     expression out (S.(IfThenElse (e1, e2, Variable (Id "false"))))
-
-  | S.FunCall (S.FunId "`||", [e1; e2]) ->
-     expression out (S.(IfThenElse (e1, Variable (Id "true"), e2)))
-
-  | S.FunCall (S.FunId f, es) when is_binop f ->
-    assign out (binop f) es
->>>>>>> 2d2cc941
 
 and restore_registers regs lvs =
   let restore_register reg lv = load (register reg) lv in
